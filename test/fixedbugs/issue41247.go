// errorcheck

// Copyright 2020 The Go Authors. All rights reserved.
// Use of this source code is governed by a BSD-style
// license that can be found in the LICENSE file.

package p

func f() [2]int {
<<<<<<< HEAD
	return [...]int{2: 0} // ERROR "cannot use \[\.\.\.\]int{...} \(type \[3\]int\)|cannot use"
=======
	return [...]int{2: 0} // ERROR "cannot use \[\.\.\.\]int{...} \(type \[3\]int\)|incompatible type"
>>>>>>> 4e8f681e
}<|MERGE_RESOLUTION|>--- conflicted
+++ resolved
@@ -7,9 +7,5 @@
 package p
 
 func f() [2]int {
-<<<<<<< HEAD
-	return [...]int{2: 0} // ERROR "cannot use \[\.\.\.\]int{...} \(type \[3\]int\)|cannot use"
-=======
 	return [...]int{2: 0} // ERROR "cannot use \[\.\.\.\]int{...} \(type \[3\]int\)|incompatible type"
->>>>>>> 4e8f681e
 }