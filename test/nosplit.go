--- conflicted
+++ resolved
@@ -264,9 +264,6 @@
 				}
 				name := m[1]
 				size, _ := strconv.Atoi(m[2])
-<<<<<<< HEAD
-				if size%ptrSize == 4 {
-=======
 
 				// The limit was originally 128 but is now 384.
 				// Instead of rewriting the test cases above, adjust
@@ -275,8 +272,7 @@
 					size += 384 - 128
 				}
 
-				if goarch == "amd64" && size%8 == 4 {
->>>>>>> 36ca636f
+				if size%ptrSize == 4 {
 					continue TestCases
 				}
 				nosplit := m[3]
